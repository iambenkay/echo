--- conflicted
+++ resolved
@@ -1298,7 +1298,6 @@
 	assert.Equal(t, 0, c.response.Status)
 }
 
-<<<<<<< HEAD
 // Issue #1655
 func TestRouterFindNotPanicOrLoopsWhenContextSetParamValuesIsCalledWithLessValuesThanEchoMaxParam(t *testing.T) {
 	e := New()
@@ -1334,7 +1333,8 @@
 	c.Handler()(c)
 	assert.Equal(t, "view", c.Param("id"))
 	assert.Equal(t, 1, c.Get("i"))
-=======
+}
+
 // Issue #1653
 func TestRouterPanicWhenParamNoRootOnlyChildsFailsFind(t *testing.T) {
 	e := New()
@@ -1367,7 +1367,6 @@
 	r.Find(http.MethodGet, "/users/createNotFound", c)
 	he := c.Handler()(c).(*HTTPError)
 	assert.Equal(t, http.StatusNotFound, he.Code)
->>>>>>> 4422e3b6
 }
 
 func benchmarkRouterRoutes(b *testing.B, routes []*Route) {
